"""
reporting for writing SIPp log files to the console
"""
import time
from os import path
from collections import OrderedDict
from . import utils

log = utils.get_logger()

EXITCODES = {
    0: "All calls were successful",
    1: "At least one call failed",
    15: "Process was terminated",
    97: "Exit on internal command. Calls may have been processed",
    99: "Normal exit without calls processed",
    -1: "Fatal error",
    -2: "Fatal error binding a socket",
    -9: "Signalled to stop with SIGUSR1",
    -10: "Signalled to stop with SIGUSR1",
    254: "Connection Error: socket already in use",
    255: "Command or syntax error: check stderr output",
}


def err_summary(agents2procs):
    """Return an error message detailing SIPp cmd exit codes
    if any of the commands exitted with a non-zero status
    """
    name2ec = OrderedDict()
    # gather all exit codes
    for ua, proc in agents2procs:
        name2ec[ua.name] = proc.returncode

    if any(name2ec.values()):
        # raise a detailed error
        msg = "Some agents failed\n"
        msg += "\n".join(
            "'{}' with exit code {} -> {}".format(
                name, rc, EXITCODES.get(rc, "unknown exit code")
            )
            for name, rc in name2ec.items()
        )
        return msg


<<<<<<< HEAD
async def emit_logfiles(agents2procs, level='warn', max_lines=100):
    """Log all available SIPp log-file contents
    """
=======
def emit_logfiles(agents2procs, level="warn", max_lines=100):
    """Log all available SIPp log-file contents"""
>>>>>>> f8819492
    emit = getattr(log, level)
    for ua, proc in agents2procs:

        # print stderr
<<<<<<< HEAD
        emit("stderr for '{}' @ {}\n{}\n".format(
            ua.name, ua.srcaddr, proc.stderr_output))
=======
        emit(
            "stderr for '{}' @ {}\n{}\n".format(
                ua.name, ua.srcaddr, proc.streams.stderr
            )
        )
>>>>>>> f8819492
        # FIXME: no idea, but some logs are not being printed without this
        # logging mod bug?
        time.sleep(0.01)

        # print log file contents
        for name, fpath in ua.iter_toconsole_items():
            if fpath and path.isfile(fpath):
                with open(fpath, "r") as lf:
                    lines = lf.readlines()
                    llen = len(lines)

                    # truncate long log files
                    if llen > max_lines:
                        toolong = (
                            "...\nOutput has been truncated to {} lines - "
                            "see '{}' for full details\n"
                        ).format(max_lines, fpath)
                        output = "".join(lines[:max_lines]) + toolong
                    else:
                        output = "".join(lines)
                    # log it
                    emit(
                        "'{}' contents for '{}' @ {}:\n{}".format(
                            name, ua.name, ua.srcaddr, output
                        )
                    )
                    # FIXME: same as above
                    time.sleep(0.01)<|MERGE_RESOLUTION|>--- conflicted
+++ resolved
@@ -44,28 +44,15 @@
         return msg
 
 
-<<<<<<< HEAD
-async def emit_logfiles(agents2procs, level='warn', max_lines=100):
-    """Log all available SIPp log-file contents
-    """
-=======
-def emit_logfiles(agents2procs, level="warn", max_lines=100):
+async def emit_logfiles(agents2procs, level="warn", max_lines=100):
     """Log all available SIPp log-file contents"""
->>>>>>> f8819492
     emit = getattr(log, level)
     for ua, proc in agents2procs:
 
         # print stderr
-<<<<<<< HEAD
-        emit("stderr for '{}' @ {}\n{}\n".format(
-            ua.name, ua.srcaddr, proc.stderr_output))
-=======
         emit(
-            "stderr for '{}' @ {}\n{}\n".format(
-                ua.name, ua.srcaddr, proc.streams.stderr
-            )
+            "stderr for '{}' @ {}\n{}\n".format(ua.name, ua.srcaddr, proc.stderr_output)
         )
->>>>>>> f8819492
         # FIXME: no idea, but some logs are not being printed without this
         # logging mod bug?
         time.sleep(0.01)
