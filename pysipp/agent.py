--- conflicted
+++ resolved
@@ -20,6 +20,7 @@
 
 DEFAULT_RUNNER_TIMEOUT = 180
 
+
 def tuple_property(attrs):
     def getter(self):
         tup = tuple(getattr(self, attr) for attr in attrs)
@@ -66,19 +67,10 @@
     ipcaddr = tuple_property(("ipc_host", "ipc_port"))
     call_load = tuple_property(("rate", "limit", "call_count"))
 
-<<<<<<< HEAD
-
     def __call__(self, *args, **kwargs):
         return self.run(*args, **kwargs)
 
-    def run(
-        self,
-        timeout=180,
-        **kwargs
-    ):
-=======
-    def __call__(self, block=True, timeout=180, runner=None, raise_exc=True, **kwargs):
->>>>>>> f8819492
+    def run(self, timeout=180, **kwargs):
 
         # create and configure a temp scenario
         scen = plugin.mng.hook.pysipp_conf_scen_protocol(
@@ -86,20 +78,7 @@
             confpy=None,
             scenkwargs={},
         )
-<<<<<<< HEAD
         return scen.run(timeout=timeout, **kwargs)
-=======
-        # run the standard protocol
-        # (attach allocted runner for reuse/post-portem)
-        return plugin.mng.hook.pysipp_run_protocol(
-            scen=scen,
-            block=block,
-            timeout=timeout,
-            runner=runner,
-            raise_exc=raise_exc,
-            **kwargs
-        )
->>>>>>> f8819492
 
     def is_client(self):
         return "uac" in self.name.lower()
@@ -275,14 +254,6 @@
     """
 
     def __init__(
-<<<<<<< HEAD
-        self, agents, defaults, clientdefaults=None,
-         serverdefaults=None, confpy=None, enable_screen_file=True
-    ):
-        # placeholder for process "runner"
-        self._runner = None
-
-=======
         self,
         agents,
         defaults,
@@ -291,7 +262,9 @@
         confpy=None,
         enable_screen_file=True,
     ):
->>>>>>> f8819492
+        # placeholder for process "runner"
+        self._runner = None
+
         # agents iterable in launch-order
         self._agents = agents
         self._prepared_agents = None
@@ -459,11 +432,8 @@
         return scenario(**scenkwargs)
 
     def from_agents(self, agents=None, autolocalsocks=True, **scenkwargs):
-<<<<<<< HEAD
-        """Create a new scenario from prepared agents.
-        """
-        return type(self)(
-            self.prepare(agents), self._defaults, confpy=self.mod)
+        """Create a new scenario from prepared agents."""
+        return type(self)(self.prepare(agents), self._defaults, confpy=self.mod)
 
     async def arun(
         self,
@@ -489,43 +459,10 @@
             )
         )
 
-    def run(
-        self,
-        timeout=180,
-        **kwargs
-    ):
+    def run(self, timeout=180, **kwargs):
         """Run scenario blocking to completion."""
-        return trio.run(
-            partial(
-                self.arun,
-                timeout=timeout,
-                **kwargs
-            )
-        )
+        return trio.run(partial(self.arun, timeout=timeout, **kwargs))
 
     def __call__(self, *args, **kwargs):
         # TODO: deprecation warning here
-        return self.run(*args, **kwargs)
-=======
-        """Create a new scenario from prepared agents."""
-        return type(self)(self.prepare(agents), self._defaults, confpy=self.mod)
-
-    def __call__(
-        self,
-        agents=None,
-        block=True,
-        timeout=180,
-        runner=None,
-        raise_exc=True,
-        copy_agents=False,
-        **kwargs
-    ):
-        return plugin.mng.hook.pysipp_run_protocol(
-            scen=self,
-            block=block,
-            timeout=timeout,
-            runner=runner,
-            raise_exc=raise_exc,
-            **kwargs
-        )
->>>>>>> f8819492
+        return self.run(*args, **kwargs)