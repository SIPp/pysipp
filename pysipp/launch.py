--- conflicted
+++ resolved
@@ -23,8 +23,7 @@
 
 
 class SIPpFailure(RuntimeError):
-    """SIPp commands failed
-    """
+    """SIPp commands failed"""
 
 
 class TrioRunner(object):
@@ -39,63 +38,30 @@
         # store proc results
         self._procs = OrderedDict()
 
-<<<<<<< HEAD
-    async def run(
-        self,
-        cmds,
-        rate=300,
-        **kwargs
-    ):
+    async def run(self, cmds, rate=300, **kwargs):
         if self.is_alive():
-            raise RuntimeError(
-                "Not all processes from a prior run have completed"
-            )
-=======
-    def __call__(self, cmds, block=True, rate=300, **kwargs):
-        if self._waiter and self._waiter.is_alive():
             raise RuntimeError("Not all processes from a prior run have completed")
->>>>>>> f8819492
         if self._procs:
             raise RuntimeError(
                 "Process results have not been cleared from previous run"
             )
-<<<<<<< HEAD
         # run agent commands in sequence
         for cmd in cmds:
-            log.debug(
-                "launching cmd:\n\"{}\"\n".format(cmd))
+            log.debug('launching cmd:\n"{}"\n'.format(cmd))
             proc = await trio.open_process(
-                shlex.split(cmd),
-                stdout=subprocess.DEVNULL,
-                stderr=subprocess.PIPE
+                shlex.split(cmd), stdout=subprocess.DEVNULL, stderr=subprocess.PIPE
             )
             self._procs[cmd] = proc
 
-=======
-        sp = self.spm
-        os = self.osm
-        DEVNULL = open(os.devnull, "wb")
-        fds2procs = OrderedDict()
-
-        # run agent commands in sequence
-        for cmd in cmds:
-            log.debug('launching cmd:\n"{}"\n'.format(cmd))
-            proc = sp.Popen(shlex.split(cmd), stdout=DEVNULL, stderr=sp.PIPE)
-            fd = proc.stderr.fileno()
-            log.debug("registering fd '{}' for pid '{}'".format(fd, proc.pid))
-            fds2procs[fd] = self._procs[cmd] = proc
-            # register for stderr hangup events
-            self.poller.register(proc.stderr.fileno(), select.EPOLLHUP)
->>>>>>> f8819492
             # limit launch rate
             time.sleep(1.0 / rate)
 
         return self._procs
 
     async def get(self, timeout=180):
-        '''Block up to `timeout` seconds for all agents to complete.
+        """Block up to `timeout` seconds for all agents to complete.
         Either return (cmd, proc) pairs or raise `TimeoutError` on timeout
-        '''
+        """
         signalled = None
 
         # taken mostly verbatim from ``trio.run_process()``
@@ -139,48 +105,19 @@
             # all procs were killed by SIGUSR1
             raise TimeoutError(
                 "pids '{}' failed to complete after '{}' seconds".format(
-                    pformat([p.pid for p in signalled.values()]), timeout)
+                    pformat([p.pid for p in signalled.values()]), timeout
+                )
             )
 
-<<<<<<< HEAD
     def iterprocs(self):
-        '''Iterate all processes which are still alive yielding
+        """Iterate all processes which are still alive yielding
         (cmd, proc) pairs
-        '''
-        return ((cmd, proc) for cmd, proc in self._procs.items()
-                if proc and proc.poll() is None)
-=======
-    def get(self, timeout=180):
-        """Block up to `timeout` seconds for all agents to complete.
-        Either return (cmd, proc) pairs or raise `TimeoutError` on timeout
         """
-        if self._waiter.is_alive():
-            self._waiter.join(timeout=timeout)
-
-            if self._waiter.is_alive():
-                # kill them mfin SIPps
-                signalled = self.stop()
-                self._waiter.join(timeout=10)
-
-                if self._waiter.is_alive():
-                    # try to stop a few more times
-                    for _ in range(3):
-                        signalled = self.stop()
-                        self._waiter.join(timeout=1)
-
-                    if self._waiter.is_alive():
-                        # some procs failed to terminate via signalling
-                        raise RuntimeError("Unable to kill all agents!?")
-
-                # all procs were killed by SIGUSR1
-                raise TimeoutError(
-                    "pids '{}' failed to complete after '{}' seconds".format(
-                        pformat([p.pid for p in signalled.values()]), timeout
-                    )
-                )
-
-        return self._procs
->>>>>>> f8819492
+        return (
+            (cmd, proc)
+            for cmd, proc in self._procs.items()
+            if proc and proc.poll() is None
+        )
 
     def stop(self):
         """Stop all agents with SIGUSR1 as per SIPp's signal handling"""
@@ -202,27 +139,12 @@
             signalled[cmd] = proc
         return signalled
 
-<<<<<<< HEAD
-=======
-    def iterprocs(self):
-        """Iterate all processes which are still alive yielding
-        (cmd, proc) pairs
-        """
-        return (
-            (cmd, proc)
-            for cmd, proc in self._procs.items()
-            if proc and proc.poll() is None
-        )
-
->>>>>>> f8819492
     def is_alive(self):
         """Return bool indicating whether some agents are still alive"""
         return any(self.iterprocs())
 
-<<<<<<< HEAD
     def clear(self):
-        '''Clear all processes from the last run
-        '''
+        """Clear all processes from the last run"""
         assert not self.is_alive(), "Not all processes have completed"
         self._procs.clear()
 
@@ -255,14 +177,4 @@
         await report.emit_logfiles(agents2procs)
         raise SIPpFailure(msg)
 
-    return cmds2procs
-=======
-    def ready(self):
-        """Return bool indicating whether all agents have completed"""
-        return not self.is_alive()
-
-    def clear(self):
-        """Clear all processes from the last run"""
-        assert self.ready(), "Not all processes have completed"
-        self._procs.clear()
->>>>>>> f8819492
+    return cmds2procs