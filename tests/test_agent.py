--- conflicted
+++ resolved
@@ -197,11 +197,7 @@
 
 def test_pass_bad_socket_addr():
     with pytest.raises(ValueError):
-<<<<<<< HEAD
         pysipp.client(proxyaddr='10.10.8.88')
-=======
-        pysipp.client(proxyaddr='10.10.8.88')
-
 
 def test_authentication_arguments():
     client = agent.client(auth_username='username', auth_password='passw0rd')
@@ -209,5 +205,4 @@
     cmd = client.render()
 
     assert "-au 'username'" in cmd
-    assert "-ap 'passw0rd'" in cmd
->>>>>>> 63949600
+    assert "-ap 'passw0rd'" in cmd